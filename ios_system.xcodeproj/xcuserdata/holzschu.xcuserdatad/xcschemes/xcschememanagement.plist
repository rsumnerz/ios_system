--- conflicted
+++ resolved
@@ -37,11 +37,7 @@
 		<key>ssh_cmd.xcscheme</key>
 		<dict>
 			<key>orderHint</key>
-<<<<<<< HEAD
 			<integer>4</integer>
-=======
-			<integer>5</integer>
->>>>>>> c6e1cbee
 		</dict>
 		<key>tar.xcscheme</key>
 		<dict>
