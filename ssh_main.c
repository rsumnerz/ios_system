//
//  ssh_main.c
//  ios_system
//
//  Created by Nicolas Holzschuch on 23/01/2018.
//  Copyright © 2018 Nicolas Holzschuch. All rights reserved.
//
#include <stdio.h>
#include <stdlib.h>
#include <errno.h>
#include <libssh2/libssh2.h>
#include <sys/fcntl.h>
#include <sys/types.h>
#include <sys/socket.h>
#include <sys/syslimits.h>
#include <dirent.h>
#include <getopt.h>
#include <netdb.h>
#include <sys/poll.h>
#include <sys/select.h>
#include <sys/time.h>
#include "ios_error.h"
<<<<<<< HEAD
#include <termios.h>
=======
extern char* read_passphrase(const char *prompt, int flags);

>>>>>>> 69a4bcc4

static int ssh_waitsocket(int socket_fd, LIBSSH2_SESSION *session) {
    struct timeval timeout;
    int rc;
    fd_set fd;
    fd_set *writefd = NULL;
    fd_set *readfd = NULL;
    int dir;
    
    timeout.tv_sec = 10;
    timeout.tv_usec = 0;
    
    FD_ZERO(&fd);
    
    FD_SET(socket_fd, &fd);
    
    /* now make sure we wait in the correct direction */
    dir = libssh2_session_block_directions(session);
    
    if (dir & LIBSSH2_SESSION_BLOCK_INBOUND)
        readfd = &fd;
    
    if (dir & LIBSSH2_SESSION_BLOCK_OUTBOUND)
        writefd = &fd;
    
    rc = select(socket_fd + 1, readfd, writefd, NULL, &timeout);
    return rc;
}

static int ssh_verify_host(char* addr, LIBSSH2_SESSION* _session, char* hostname, int port) {
    LIBSSH2_KNOWNHOSTS *kh;
    const char *key;
    size_t key_len;
    int key_type;
    char *type_str;
    
    if (!(kh = libssh2_knownhost_init(_session))) {
        return -1;
    }
    
    // Path = getenv(SSH_HOME) or ~/Documents
    char path[PATH_MAX];
    if (getenv("SSH_HOME")) strcpy(path, getenv("SSH_HOME"));
    else sprintf(path, "%s/Documents/", getenv("HOME"));
    char khFilePath[PATH_MAX];
    // known_hosts: same location as Blink, for compatibility
    sprintf(khFilePath, "%s/known_hosts", path);
    libssh2_knownhost_readfile(kh, khFilePath, LIBSSH2_KNOWNHOST_FILE_OPENSSH);
    
    key = libssh2_session_hostkey(_session, &key_len, &key_type);
    int kh_key_type = (key_type == LIBSSH2_HOSTKEY_TYPE_RSA) ? LIBSSH2_KNOWNHOST_KEY_SSHRSA : LIBSSH2_KNOWNHOST_KEY_SSHDSS;
    type_str = strdup((key_type == LIBSSH2_HOSTKEY_TYPE_RSA) ? "RSA" : "DSS");
    
    int succ = 0;
    if (key) {
        struct libssh2_knownhost *knownHost;
        int check = libssh2_knownhost_checkp(kh, hostname, port, key, key_len,
                                             LIBSSH2_KNOWNHOST_TYPE_PLAIN | LIBSSH2_KNOWNHOST_KEYENC_RAW | kh_key_type,
                                             &knownHost);
        if (check == LIBSSH2_KNOWNHOST_CHECK_FAILURE) {
            fprintf(thread_stderr, "Known host check failed\n");
        } else if (check == LIBSSH2_KNOWNHOST_CHECK_NOTFOUND) {
            fprintf(thread_stderr, "The authenticity of host %.200s (%s) can't be established.\n", hostname, addr);
        } else if (check == LIBSSH2_KNOWNHOST_CHECK_MISMATCH) {
            fprintf(thread_stderr, "@@@@@@ REMOTE HOST IDENTIFICATION HAS CHANGED @@@@@@\n%s host key for %.200s (%s) has changed.\nThis might be due to someone doing something nasty or just a change in the host.\n", type_str, hostname, addr);
        } else if (check == LIBSSH2_KNOWNHOST_CHECK_MATCH) {
            succ = 1;
        }
        free(type_str);
    }
    // Automatically add host to list of authorized hosts
    if (!succ) {
        // [self authorize_new_key:key length:key_len type:kh_key_type knownHosts:kh filePath:khFilePath];
        // Add key to the server
        int rc = libssh2_knownhost_addc(kh, hostname,
                                        NULL, // No hashed addr, no salt
                                        key, key_len,
                                        NULL, 0,                                                                // No comment
                                        LIBSSH2_KNOWNHOST_TYPE_PLAIN | LIBSSH2_KNOWNHOST_KEYENC_RAW | LIBSSH2_KNOWNHOST_KEY_SSHRSA, // kh_key_type,
                                        NULL);                                                                  // No pointer to the stored structure
        if (rc < 0) {
            char *errmsg;
            libssh2_session_last_error(_session, &errmsg, NULL, 0);
            fprintf(thread_stderr, "Error adding to the list of known hosts: %s\n", errmsg);
        }
        
        rc = libssh2_knownhost_writefile(kh, khFilePath, LIBSSH2_KNOWNHOST_FILE_OPENSSH);
        if (rc < 0) {
            char *errmsg;
            libssh2_session_last_error(_session, &errmsg, NULL, 0);
            fprintf(thread_stderr, "Error writing known host: %s\n", errmsg);
        } else {
            fprintf(thread_stderr, "Permanently added key for %s to list of known hosts.\n", hostname);
        }
    }
    libssh2_knownhost_free(kh);
    return succ;
}

static int ssh_set_nonblock(int fd) {
    int arg;
    if ((arg = fcntl(fd, F_GETFL, NULL)) < 0) {
        fprintf(thread_stderr, "Error fcntl(..., F_GETFL) (%s)\n", strerror(errno));
        return -1;
    }
    arg |= O_NONBLOCK;
    if (fcntl(fd, F_SETFL, arg) < 0) {
        fprintf(thread_stderr, "Error fcntl(..., F_GETFL) (%s)\n", strerror(errno));
        return -1;
    }
    return 0;
}

static int ssh_unset_nonblock(int fd) {
    int arg;
    
    if ((arg = fcntl(fd, F_GETFL, NULL)) < 0) {
        fprintf(thread_stderr, "Error fcntl(..., F_GETFL) (%s)\n", strerror(errno));
        return -1;
    }
    arg &= (~O_NONBLOCK);
    if (fcntl(fd, F_SETFL, arg) < 0) {
        fprintf(thread_stderr, "Error fcntl(..., F_GETFL) (%s)\n", strerror(errno));
        return -1;
    }
    return 0;
}

static int ssh_client_loop(LIBSSH2_SESSION *_session, LIBSSH2_CHANNEL *_channel, int _sock) {
    int numfds = 2;
    struct pollfd pfds[numfds];
    ssize_t rc;
    char inputbuf[BUFSIZ];
    char streambuf[BUFSIZ];
    
    ssh_set_nonblock(_sock);
    ssh_set_nonblock(fileno(thread_stdin));
    
    libssh2_channel_set_blocking(_channel, 0);
    
    memset(pfds, 0, sizeof(struct pollfd) * numfds);
    
    pfds[0].fd = _sock;
    pfds[0].events = 0;
    pfds[0].revents = 0;
    
    pfds[1].fd = fileno(thread_stdin);
    pfds[1].events = POLLIN;
    pfds[1].revents = 0;
    
    // Wait for stream->in or socket while not ready for reading
    do {
        if (!pfds[0].events || pfds[0].revents & (POLLIN)) {
            // Read from socket
            do {
                rc = libssh2_channel_read(_channel, inputbuf, BUFSIZ);
                if (rc > 0) {
                    fwrite(inputbuf, rc, 1, thread_stdout);
                    fflush(thread_stdout);
                    pfds[0].events = 0;
                } else if (rc == LIBSSH2_ERROR_EAGAIN) {
                    // Request the socket for input
                    pfds[0].events = POLLIN;
                }
                memset(inputbuf, 0, BUFSIZ);
            } while (LIBSSH2_ERROR_EAGAIN != rc && rc > 0);
            
            do {
                rc = libssh2_channel_read_stderr(_channel, inputbuf, BUFSIZ);
                if (rc > 0) {
                    fwrite(inputbuf, rc, 1, thread_stderr);
                    fflush(thread_stderr);
                    pfds[0].events |= 0;
                } else if (rc == LIBSSH2_ERROR_EAGAIN) {
                    pfds[0].events = POLLIN;
                }
                
                memset(inputbuf, 0, BUFSIZ);
                
            } while (LIBSSH2_ERROR_EAGAIN != rc && rc > 0);
        }
        if (rc < 0 && LIBSSH2_ERROR_EAGAIN != rc) {
            fprintf(thread_stderr, "error reading from socket. exiting...\n");
            fflush(thread_stderr);
            break;
        }
        
        if (libssh2_channel_eof(_channel)) {
            break;
        }
        
        rc = poll(pfds, numfds, 15000);
        if (-1 == rc) {
            break;
        }
        
        ssize_t towrite = 0;
        
        if (!thread_stdin || feof(thread_stdin)) {
            // Propagate the EOF to the other end
            libssh2_channel_send_eof(_channel);
            break;
        }
        // Input from stream
        if (pfds[1].revents & POLLIN) {
            towrite = fread(streambuf, 1, BUFSIZ, thread_stdin);
            rc = 0;
            do {
                rc = libssh2_channel_write(_channel, streambuf + rc, towrite);
                if (rc > 0) {
                    towrite -= rc;
                }
            } while (LIBSSH2_ERROR_EAGAIN != rc && rc > 0 && towrite > 0);
            memset(streambuf, 0, BUFSIZ);
        }
        if (rc < 0 && LIBSSH2_ERROR_EAGAIN != rc) {
            char *errmsg;
            libssh2_session_last_error(_session, &errmsg, NULL, 0);
            fprintf(thread_stderr, "%s\n", errmsg);
            fprintf(thread_stderr, "error writing to socket. exiting...\n");
            break;
        }
    } while (1);
    
    // We got out of the main loop.
    // Free resources and try to cleanup
    ssh_unset_nonblock(_sock);
    if (thread_stdin) {
        ssh_unset_nonblock(fileno(thread_stdin));
    }
    
    while ((rc = libssh2_channel_close(_channel)) == LIBSSH2_ERROR_EAGAIN)
        ssh_waitsocket(_sock, _session);

    // close files if it's not a pipe. Could move to ios_system.
    // if (fileno(thread_stdin) != fileno(stdin)) { fclose(thread_stdin);}
    // if (fileno(thread_stdout) != fileno(stdout)) { fclose(thread_stdout);}
    // if (fileno(thread_stderr) != fileno(stderr)) { fclose(thread_stderr);}

    if (rc < 0) {
        return -1;
    }
    return 0;
}

static int ssh_timeout_connect(int _sock, const struct sockaddr *addr, socklen_t len, int * timeoutp) {
    struct timeval tv;
    fd_set fdset;
    int res;
    int valopt = 0;
    socklen_t lon;
    
    if (ssh_set_nonblock(_sock) != 0) {
        return -1;
    }
    
    // Trying to initiate connection as nonblock
    res = connect(_sock, addr, len);
    if (res == 0) {
        return ssh_unset_nonblock(_sock);
    }
    if (errno != EINPROGRESS) {
        return -1;
    }
    
    do {
        // Set timeout params
        tv.tv_sec = *timeoutp;
        tv.tv_usec = 0;
        FD_ZERO(&fdset);
        FD_SET(_sock, &fdset);
        // Try to select it to write
        res = select(_sock + 1, NULL, &fdset, NULL, &tv);
        
        if (res != -1 || errno != EINTR) {
            //fprintf(thread_stderr, "Error connecting %d - %s\n", errno, strerror(errno));
            break;
        }
    } while (1);
    
    switch (res) {
        case 0:
            // Timed out message
            errno = ETIMEDOUT;
            return -1;
        case -1:
            // Select failed
            return -1;
        case 1:
            // Completed or failed. Socket selected for write
            valopt = 0;
            lon = sizeof(valopt);
            
            lon = sizeof(int);
            if (getsockopt(_sock, SOL_SOCKET, SO_ERROR, &valopt, &lon) == -1) {
                return -1;
            }
            if (valopt != 0) {
                errno = valopt;
                return -1;
            }
            return ssh_unset_nonblock(_sock);
            
        default:
            return -1;
    }
}

static void ssh_usage() {
    fprintf(thread_stderr, "usage: ssh [-q] user@host [command]\n");
    ios_exit(1);
}

int ssh_main(int argc, char** argv) {
    // TODO: extract options
    char* passphrase = NULL;
    int port = 22;
    int connection_timeout = 10;
    char strport[NI_MAXSERV];
    snprintf(strport, sizeof strport, "%d", port);
    char* user;
    char* host;
    char* commandLine = NULL;
    int verboseFlag = 0;
    if (argc < 2) ssh_usage();
    // Assume several arguments, making sense
    if (strcmp(argv[1], "-q") == 0) {
        verboseFlag = 0; // quiet
        argv++;
    }
    // argv[0] = ssh
    // argv[1] = user@host
    user = argv[1];
    host = strchr(user, '@') + 1;
    if (host == 1) {
        host = argv[1];
        user = "mobile"; // consistent behaviour
    } else  *(host - 1) = 0x00; // null-terminate host
    // Concatenate all remaining options to form the command string:
    int bufferLength = 0;
    int removeQuotes = 0;
    if (argc > 2) {
        for (int i = 2; i < argc; i++) bufferLength += strlen(argv[i]) + 1;
        if ((argv[2][0] == '\'') || (argv[2][0] == '\"')) { removeQuotes = 1; bufferLength -= 2;} // remove the quotes
        commandLine = (char*) malloc(bufferLength * sizeof(char));
        int position = 0;
        strcpy(commandLine + position, argv[2] + removeQuotes);
        position += strlen(argv[2]) + 1 - removeQuotes;
        commandLine[position - 1] = ' ';
        for (int i = 3; i < argc; i++) {
            strcpy(commandLine + position, argv[i]);
            position += strlen(argv[i]) + 1;
            commandLine[position - 1] = ' ';
        }
        commandLine[bufferLength - 1] = 0x0; // null-terminate the command
    }
    // Does the hostname exist?
    struct addrinfo hints, *addrs;
    struct sockaddr_storage hostaddr;
    // TODO: Use Python error reporting system.
    // ssh_connect
    memset(&hints, 0, sizeof(hints));
    hints.ai_family = PF_UNSPEC;
    hints.ai_socktype = SOCK_STREAM;
    int res;
    if ((res = getaddrinfo(host, strport, &hints, &addrs)) != 0) {
        fprintf(thread_stderr, "Host %s not found on port %s, error= %s.\n", host, strport, gai_strerror(res));
        if (argc > 1) free(commandLine);
        return 0;
    }
    struct addrinfo *ai;
    char ntop[NI_MAXHOST];
    int _sock = -1;
    for (ai = addrs; ai; ai = ai->ai_next) {
        if (ai->ai_family != AF_INET && ai->ai_family != AF_INET6) {continue;}
        if (getnameinfo(ai->ai_addr, ai->ai_addrlen,
                        ntop, sizeof(ntop), strport,
                        sizeof(strport), NI_NUMERICHOST | NI_NUMERICSERV) != 0) {
            fprintf(thread_stderr, "ssh_connect: getnameinfo failed\n");
            continue;
        }
        _sock = socket(ai->ai_family, ai->ai_socktype, ai->ai_protocol);
        if (_sock < 0) {
            fprintf(thread_stderr, "ssh: %s", strerror(errno));
            if (!ai->ai_next) {
                fprintf(thread_stderr, "ssh: connect to host %s port %s: %s", host, strport, strerror(errno));
                free(commandLine);
                return 0;
            }
            continue;
        }
        // TODO: check timeout_connect
        if (ssh_timeout_connect(_sock, ai->ai_addr, ai->ai_addrlen, &connection_timeout) >= 0) {
            // Successful connection. Save host address
            memcpy(&hostaddr, ai->ai_addr, ai->ai_addrlen);
            break;
        } else {
            fprintf(thread_stderr, "connect to host %s port %s: %s\n", ntop, strport, strerror(errno));
            _sock = -1;
        }
    }
    // ssh_set_session
    LIBSSH2_SESSION *_session = libssh2_session_init();
    if (!_session) {
        fprintf(thread_stderr, "Could not establish connection with %s.\n", host);
        free(commandLine);
        return 0;
    }
    libssh2_session_set_blocking(_session, 0);
    libssh2_session_set_timeout(_session, connection_timeout);
    LIBSSH2_CHANNEL *_channel;
    char *errmsg;
    int rc;
    while ((rc = libssh2_session_handshake(_session, _sock)) ==
           LIBSSH2_ERROR_EAGAIN);
    if (rc) {
        libssh2_session_last_error(_session, &errmsg, NULL, 0);
        fprintf(thread_stderr, "SSH error: %s\n", errmsg);
        free(commandLine);
        return -1;
    }
    // Set object as handler
    // void **handler = libssh2_session_abstract(_session);
    // Verify host key
    if (ssh_verify_host(ntop, _session, host, port) <= 0) {
        fprintf(thread_stderr, "Could not check host key %s.\n", host);
        free(commandLine);
        return 0;
    }
    // Connect: ssh_login
    char *userauthlist = NULL;
    int auth_type = 0;
    do {
        userauthlist = libssh2_userauth_list(_session, user, (int)strlen(user));
        if (!userauthlist) {
            if (libssh2_session_last_errno(_session) != LIBSSH2_ERROR_EAGAIN) {
                fprintf(thread_stderr, "No userauth list\n");
                free(commandLine);
                return 0;
            } else {
                ssh_waitsocket(_sock, _session); /* now we wait */
            }
        }
    } while (!userauthlist);
    if (strstr(userauthlist, "password") != NULL) {
        auth_type |= 1;
    }
    if (strstr(userauthlist, "keyboard-interactive") != NULL) {
        auth_type |= 2;
    }
    if (strstr(userauthlist, "publickey") != NULL) {
        auth_type |= 4;
    }
    if (auth_type & 4) {
        // Public key authorization
        // Most common case.
        // Path = getenv(SSH_HOME) or ~/Documents
        // TODO: make 2 pass, ask for passphrase before 2nd pass
        char path[PATH_MAX];
        if (getenv("SSH_HOME")) strcpy(path, getenv("SSH_HOME"));
        else sprintf(path, "%s/Documents", getenv("HOME"));
        char keypath[PATH_MAX];
        sprintf(keypath, "%s/.ssh/", path);
        // Loop over all keys in .ssh directory
        for (int i = 0; i < 4; i++) {
            // 1 attempt with empty passphrase, 3 with passphrase
            DIR* dirp = opendir(keypath);
            if (!dirp) dirp = opendir(path);
            if (!dirp) {
                fprintf(thread_stderr, "Can't open directory %s\n", keypath);
                free(commandLine);
                return 0;
            }
            struct dirent *dp;
            char* suffix = ".pub";
            long suffix_len = strlen(suffix);
            rc = -2; // so an empty directory will generate an error.
            while ((dp = readdir(dirp)) != NULL) {
                // does this file end in ".pub"?
                char* publickeyName = dp->d_name;
                if (strncmp( publickeyName + strlen(publickeyName) - suffix_len, suffix, suffix_len ) != 0) continue;
                // is there a file with same name, without .pub?
                char* privatekeyName = strdup(publickeyName);
                privatekeyName[strlen(publickeyName) - suffix_len] = 0x0;
                char publickeypath[PATH_MAX];
                char privatekeypath[PATH_MAX];
                sprintf(publickeypath, "%s%s", keypath, publickeyName);
                sprintf(privatekeypath, "%s%s", keypath, privatekeyName);
                if (access( privatekeypath, F_OK ) == -1) continue;
                while ((rc = libssh2_userauth_publickey_fromfile_ex(_session,
                                                                    user,
                                                                    strlen(user),
                                                                    publickeypath,
                                                                    privatekeypath, passphrase))  == LIBSSH2_ERROR_EAGAIN);
                if (rc != 0) { if (verboseFlag) fprintf(thread_stderr, "Authentication failure with passphrase.\n"); continue; } // try another key
                // We are connected
                rc = 0;
                char *errmsg;
                while ((_channel = libssh2_channel_open_session(_session)) == NULL &&
                       libssh2_session_last_error(_session, NULL, NULL, 0) == LIBSSH2_ERROR_EAGAIN) {
                    ssh_waitsocket(_sock, _session);
                }
                if (_channel == NULL) {
                    libssh2_session_last_error(_session, &errmsg, NULL, 0);
<<<<<<< HEAD
                    fprintf(thread_stderr, "ssh: error exec: %s\n", errmsg);
                    rc = -1;
                    break;
                }
            } else {
                /* Request a terminal with 'xterm-256color' terminal emulation */
                while ((rc = libssh2_channel_request_pty(_channel, "xterm-256color")) == LIBSSH2_ERROR_EAGAIN) {
                // while ((rc = libssh2_channel_request_pty_ex(_channel, "xterm-256color", strlen("xterm-256color"), termModes, sizeof(termModes), 80, 24, 0, 0)) == LIBSSH2_ERROR_EAGAIN) {
                    ssh_waitsocket(_sock, _session);
                }
                if (rc) {
                    fprintf(thread_stderr, "Failed requesting pty\n");
=======
                    fprintf(thread_stderr, "ssh: error creating channel: %s\n", errmsg);
>>>>>>> 69a4bcc4
                    rc = -3;
                    break;
                }
                if (commandLine) {
                    // simple version:
                    while ((rc = libssh2_channel_exec(_channel, commandLine)) == LIBSSH2_ERROR_EAGAIN) {
                        ssh_waitsocket(_sock, _session);
                    }
                    if (rc != 0) {
                        libssh2_session_last_error(_session, &errmsg, NULL, 0);
                        fprintf(thread_stderr, "ssh: error exec: %s\n", errmsg);
                        rc = -3;
                        break;
                    }
                } else {
                    /* Request a terminal with 'vt100' terminal emulation */
                    while ((rc = libssh2_channel_request_pty(_channel, "xterm-256color")) == LIBSSH2_ERROR_EAGAIN) {
                        ssh_waitsocket(_sock, _session);
                    }
                    if (rc) {
                        fprintf(thread_stderr, "Failed requesting pty\n");
                        rc = -3;
                        break;
                    }
                    // Tell to the pty the size of our window, so it can adapt:
                    /* libssh2_channel_request_pty_size(_channel, termwidth, termheight);
                     /* Open a SHELL on that pty */
                    while ((rc = libssh2_channel_shell(_channel)) == LIBSSH2_ERROR_EAGAIN) {
                        ssh_waitsocket(_sock, _session);
                    }
                    if (rc) {
                        fprintf(thread_stderr, "Unable to request shell on allocated pty\n");
                        rc = -3;
                        break;
                    }
                }
                rc = ssh_client_loop(_session, _channel, _sock); // data transmission
                break;
            }
            // cleanup:
            (void)closedir(dirp);
            if (rc >= 0) {
                // We managed to connect, clean up and leave.
                libssh2_channel_free(_channel);
                libssh2_session_free(_session);
                _channel = NULL;
                free(commandLine);
                return rc;
            }
            if (rc == -2) {
                // No keys in the directory
                fprintf(thread_stderr, "No keys found in directory %s\n", keypath);
                libssh2_session_free(_session);
                _channel = NULL;
                free(commandLine);
                return -1;
            }
            // -3 is: "we connected, but failed to execute". Not a passphrase problem.
            if (rc != -3) {
                if (i==0) fprintf(thread_stderr, "Authentication with public key failed. Trying with key + passphrase.\n");
                else fprintf(thread_stderr, "Authentication with public key failed. Please enter another passphrase.\n");
                fflush(thread_stderr);
                if (passphrase) free(passphrase);
                passphrase = read_passphrase("Please enter passphrase (empty to stop)", 1);
            }
            if (!passphrase || (strlen(passphrase) == 0)) {
                libssh2_session_free(_session);
                _channel = NULL;
                free(commandLine);
                return -1;
            }
        }
    }
    // public key auth failed
    if (auth_type & 1) fprintf(thread_stderr, "Password authentication not supported\n");
    // libssh2_channel_free(_channel);
    libssh2_session_free(_session);
    _channel = NULL;
    free(commandLine);
    return -1;
}<|MERGE_RESOLUTION|>--- conflicted
+++ resolved
@@ -20,12 +20,8 @@
 #include <sys/select.h>
 #include <sys/time.h>
 #include "ios_error.h"
-<<<<<<< HEAD
-#include <termios.h>
-=======
 extern char* read_passphrase(const char *prompt, int flags);
 
->>>>>>> 69a4bcc4
 
 static int ssh_waitsocket(int socket_fd, LIBSSH2_SESSION *session) {
     struct timeval timeout;
@@ -530,7 +526,6 @@
                 }
                 if (_channel == NULL) {
                     libssh2_session_last_error(_session, &errmsg, NULL, 0);
-<<<<<<< HEAD
                     fprintf(thread_stderr, "ssh: error exec: %s\n", errmsg);
                     rc = -1;
                     break;
@@ -543,9 +538,6 @@
                 }
                 if (rc) {
                     fprintf(thread_stderr, "Failed requesting pty\n");
-=======
-                    fprintf(thread_stderr, "ssh: error creating channel: %s\n", errmsg);
->>>>>>> 69a4bcc4
                     rc = -3;
                     break;
                 }
